--- conflicted
+++ resolved
@@ -32,10 +32,7 @@
                                                             RowTransformer)
 from sktime.transformers.series_as_features.interpolate import TSInterpolator
 from sktime.transformers.series_as_features.reduce import Tabularizer
-<<<<<<< HEAD
-=======
 from sktime.transformers.series_as_features.dictionary_based import SFA
->>>>>>> 6db9382c
 from sktime.transformers.series_as_features.shapelets import (
     ContractedShapeletTransform, ShapeletTransform)
 from sktime.transformers.series_as_features.summarize import (
